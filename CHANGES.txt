--- conflicted
+++ resolved
@@ -113,11 +113,8 @@
  * Pluggable Thrift transport factories for CLI (CASSANDRA-4609)
  * Backport adding AlterKeyspace statement (CASSANDRA-4611)
  * (CQL3) Correcty accept upper-case data types (CASSANDRA-4770)
-<<<<<<< HEAD
  * Add binary protocol events for schema changes (CASSANDRA-4684)
-=======
  * Add ability to use custom TServerFactory implementations (CASSANDRA-4608)
->>>>>>> 8264eb21
 Merged from 1.0:
  * Switch from NBHM to CHM in MessagingService's callback map, which
    prevents OOM in long-running instances (CASSANDRA-4708)
