--- conflicted
+++ resolved
@@ -25,11 +25,8 @@
    (CASSANDRA-6413)
  * (Hadoop) add describe_local_ring (CASSANDRA-6268)
  * Fix handling of concurrent directory creation failure (CASSANDRA-6459)
-<<<<<<< HEAD
  * Randomize batchlog candidates selection (CASSANDRA-6481)
-=======
  * Improve batchlog write performance with vnodes (CASSANDRA-6488)
->>>>>>> 4be9e672
 
 
 2.0.3
