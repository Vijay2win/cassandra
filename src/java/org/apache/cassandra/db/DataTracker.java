--- conflicted
+++ resolved
@@ -281,7 +281,6 @@
      */
     public void unreferenceSSTables()
     {
-<<<<<<< HEAD
         Set<SSTableReader> notCompacting;
 
         View currentView, newView;
@@ -293,19 +292,13 @@
         }
         while (!view.compareAndSet(currentView, newView));
 
+        if (notCompacting.isEmpty())
+        {
+            // notifySSTablesChanged -> LeveledManifest.promote doesn't like a no-op "promotion"
+            return;
+        }
         notifySSTablesChanged(notCompacting, Collections.<SSTableReader>emptySet());
         postReplace(notCompacting, Collections.<SSTableReader>emptySet());
-=======
-        List<SSTableReader> sstables = getSSTables();
-        if (sstables.isEmpty())
-        {
-            // notifySSTablesChanged -> LeveledManifest.promote doesn't like a no-op "promotion"
-            return;
-        }
-
-        replace(sstables, Collections.<SSTableReader>emptyList());
-        notifySSTablesChanged(sstables, Collections.<SSTableReader>emptyList());
->>>>>>> b681f4bc
     }
 
     /** (Re)initializes the tracker, purging all references. */
