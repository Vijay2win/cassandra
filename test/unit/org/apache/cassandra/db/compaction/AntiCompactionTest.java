/*
 * Licensed to the Apache Software Foundation (ASF) under one
 * or more contributor license agreements.  See the NOTICE file
 * distributed with this work for additional information
 * regarding copyright ownership.  The ASF licenses this file
 * to you under the Apache License, Version 2.0 (the
 * "License"); you may not use this file except in compliance
 * with the License.  You may obtain a copy of the License at
 *
 *     http://www.apache.org/licenses/LICENSE-2.0
 *
 * Unless required by applicable law or agreed to in writing, software
 * distributed under the License is distributed on an "AS IS" BASIS,
 * WITHOUT WARRANTIES OR CONDITIONS OF ANY KIND, either express or implied.
 * See the License for the specific language governing permissions and
 * limitations under the License.
 */
package org.apache.cassandra.db.compaction;

import static org.hamcrest.CoreMatchers.is;
import static org.junit.Assert.assertEquals;
import static org.junit.Assert.assertFalse;
import static org.junit.Assert.assertThat;
import static org.junit.Assert.assertTrue;

import java.io.IOException;
import java.util.Arrays;
import java.util.Collection;
import java.util.List;
import java.util.concurrent.ExecutionException;
<<<<<<< HEAD

import org.apache.cassandra.config.KSMetaData;
import org.apache.cassandra.exceptions.ConfigurationException;
import org.apache.cassandra.locator.SimpleStrategy;
import org.junit.BeforeClass;
import org.junit.After;
import org.junit.Test;
=======
>>>>>>> 4f3a9c0b

import org.apache.cassandra.SchemaLoader;
import org.apache.cassandra.Util;
import org.apache.cassandra.db.ColumnFamilyStore;
import org.apache.cassandra.db.DecoratedKey;
import org.apache.cassandra.db.Keyspace;
import org.apache.cassandra.db.Mutation;
import org.apache.cassandra.dht.BytesToken;
import org.apache.cassandra.dht.Range;
import org.apache.cassandra.dht.Token;
import org.apache.cassandra.io.sstable.SSTableIdentityIterator;
import org.apache.cassandra.io.sstable.SSTableReader;
import org.apache.cassandra.io.sstable.SSTableScanner;
import org.apache.cassandra.service.ActiveRepairService;
import org.apache.cassandra.utils.ByteBufferUtil;
import org.junit.After;
import org.junit.Test;

import com.google.common.collect.Iterables;

public class AntiCompactionTest
{
    private static final String KEYSPACE1 = "AntiCompactionTest";
    private static final String CF = "Standard1";


    @BeforeClass
    public static void defineSchema() throws ConfigurationException
    {
        SchemaLoader.prepareServer();
        SchemaLoader.createKeyspace(KEYSPACE1,
                SimpleStrategy.class,
                KSMetaData.optsWithRF(1),
                SchemaLoader.standardCFMD(KEYSPACE1, CF));
    }

    @After
    public void truncateCF()
    {
        Keyspace keyspace = Keyspace.open(KEYSPACE1);
        ColumnFamilyStore store = keyspace.getColumnFamilyStore(CF);
        store.truncateBlocking();
    }

    @Test
    public void antiCompactOne() throws InterruptedException, ExecutionException, IOException
    {
<<<<<<< HEAD
        Keyspace keyspace = Keyspace.open(KEYSPACE1);
        ColumnFamilyStore store = keyspace.getColumnFamilyStore(CF);
        store.disableAutoCompaction();
        long timestamp = System.currentTimeMillis();
        for (int i = 0; i < 10; i++)
        {
            DecoratedKey key = Util.dk(Integer.toString(i));
            Mutation rm = new Mutation(KEYSPACE1, key.getKey());
            for (int j = 0; j < 10; j++)
                rm.add(CF, Util.cellname(Integer.toString(j)),
                       ByteBufferUtil.EMPTY_BYTE_BUFFER,
                       timestamp,
                       0);
            rm.applyUnsafe();
        }
        store.forceBlockingFlush();
=======
        ColumnFamilyStore store = prepareColumnFamilyStore();
>>>>>>> 4f3a9c0b
        Collection<SSTableReader> sstables = store.getUnrepairedSSTables();
        assertEquals(store.getSSTables().size(), sstables.size());
        Range<Token> range = new Range<Token>(new BytesToken("0".getBytes()), new BytesToken("4".getBytes()));
        List<Range<Token>> ranges = Arrays.asList(range);

        SSTableReader.acquireReferences(sstables);
        long repairedAt = 1000;
        CompactionManager.instance.performAnticompaction(store, ranges, sstables, repairedAt);

        assertEquals(2, store.getSSTables().size());
        int repairedKeys = 0;
        int nonRepairedKeys = 0;
        for (SSTableReader sstable : store.getSSTables())
        {
            SSTableScanner scanner = sstable.getScanner();
            while (scanner.hasNext())
            {
                SSTableIdentityIterator row = (SSTableIdentityIterator) scanner.next();
                if (sstable.isRepaired())
                {
                    assertTrue(range.contains(row.getKey().getToken()));
                    repairedKeys++;
                }
                else
                {
                    assertFalse(range.contains(row.getKey().getToken()));
                    nonRepairedKeys++;
                }
            }
        }
        assertEquals(repairedKeys, 4);
        assertEquals(nonRepairedKeys, 6);
    }
<<<<<<< HEAD


    public void generateSStable(ColumnFamilyStore store, String Suffix)
    {
    long timestamp = System.currentTimeMillis();
    for (int i = 0; i < 10; i++)
        {
            DecoratedKey key = Util.dk(Integer.toString(i) + "-" + Suffix);
            Mutation rm = new Mutation(KEYSPACE1, key.getKey());
            for (int j = 0; j < 10; j++)
                rm.add("Standard1", Util.cellname(Integer.toString(j)),
                        ByteBufferUtil.EMPTY_BYTE_BUFFER,
                        timestamp,
                        0);
            rm.apply();
        }
        store.forceBlockingFlush();
    }

    @Test
    public void antiCompactTenSTC() throws InterruptedException, ExecutionException, IOException{
        antiCompactTen("SizeTieredCompactionStrategy");
    }

    @Test
    public void antiCompactTenLC() throws InterruptedException, ExecutionException, IOException{
        antiCompactTen("LeveledCompactionStrategy");
    }

    public void antiCompactTen(String compactionStrategy) throws InterruptedException, ExecutionException, IOException
    {
        Keyspace keyspace = Keyspace.open(KEYSPACE1);
        ColumnFamilyStore store = keyspace.getColumnFamilyStore(CF);
        store.setCompactionStrategyClass(compactionStrategy);
        store.disableAutoCompaction();

        for (int table = 0; table < 10; table++)
        {
            generateSStable(store,Integer.toString(table));
        }
        Collection<SSTableReader> sstables = store.getUnrepairedSSTables();
        assertEquals(store.getSSTables().size(), sstables.size());

        Range<Token> range = new Range<Token>(new BytesToken("0".getBytes()), new BytesToken("4".getBytes()));
        List<Range<Token>> ranges = Arrays.asList(range);

        SSTableReader.acquireReferences(sstables);
        long repairedAt = 1000;
        CompactionManager.instance.performAnticompaction(store, ranges, sstables, repairedAt);
        /*
        Anticompaction will be anti-compacting 10 SSTables but will be doing this two at a time
        so there will be no net change in the number of sstables
         */
        assertEquals(10, store.getSSTables().size());
        int repairedKeys = 0;
        int nonRepairedKeys = 0;
        for (SSTableReader sstable : store.getSSTables())
        {
            SSTableScanner scanner = sstable.getScanner();
            while (scanner.hasNext())
            {
                SSTableIdentityIterator row = (SSTableIdentityIterator) scanner.next();
                if (sstable.isRepaired())
                {
                    assertTrue(range.contains(row.getKey().getToken()));
                    assertEquals(repairedAt, sstable.getSSTableMetadata().repairedAt);
                    repairedKeys++;
                }
                else
                {
                    assertFalse(range.contains(row.getKey().getToken()));
                    assertEquals(ActiveRepairService.UNREPAIRED_SSTABLE, sstable.getSSTableMetadata().repairedAt);
                    nonRepairedKeys++;
                }
            }
        }
        assertEquals(repairedKeys, 40);
        assertEquals(nonRepairedKeys, 60);
=======
    
    @Test
    public void shouldSkipAntiCompactionForNonIntersectingRange() throws InterruptedException, ExecutionException, IOException
    {
        ColumnFamilyStore store = prepareColumnFamilyStore();
        Collection<SSTableReader> sstables = store.getUnrepairedSSTables();
        assertEquals(store.getSSTables().size(), sstables.size());
        Range<Token> range = new Range<Token>(new BytesToken("-10".getBytes()), new BytesToken("-1".getBytes()));
        List<Range<Token>> ranges = Arrays.asList(range);

        SSTableReader.acquireReferences(sstables);
        CompactionManager.instance.performAnticompaction(store, ranges, sstables, 0);

        assertThat(store.getSSTables().size(), is(1));
        assertThat(Iterables.get(store.getSSTables(), 0).isRepaired(), is(false));
    }

    private ColumnFamilyStore prepareColumnFamilyStore()
    {
        Keyspace keyspace = Keyspace.open(KEYSPACE1);
        ColumnFamilyStore store = keyspace.getColumnFamilyStore(CF);
        store.disableAutoCompaction();
        long timestamp = System.currentTimeMillis();
        for (int i = 0; i < 10; i++)
        {
            DecoratedKey key = Util.dk(Integer.toString(i));
            Mutation rm = new Mutation(KEYSPACE1, key.getKey());
            for (int j = 0; j < 10; j++)
                rm.add("Standard1", Util.cellname(Integer.toString(j)),
                       ByteBufferUtil.EMPTY_BYTE_BUFFER,
                       timestamp,
                       0);
            rm.apply();
        }
        store.forceBlockingFlush();
        return store;
    }
    
    @After
    public void truncateCF()
    {
        Keyspace keyspace = Keyspace.open(KEYSPACE1);
        ColumnFamilyStore store = keyspace.getColumnFamilyStore(CF);
        store.truncateBlocking();
>>>>>>> 4f3a9c0b
    }
}<|MERGE_RESOLUTION|>--- conflicted
+++ resolved
@@ -28,19 +28,10 @@
 import java.util.Collection;
 import java.util.List;
 import java.util.concurrent.ExecutionException;
-<<<<<<< HEAD
-
-import org.apache.cassandra.config.KSMetaData;
-import org.apache.cassandra.exceptions.ConfigurationException;
-import org.apache.cassandra.locator.SimpleStrategy;
-import org.junit.BeforeClass;
-import org.junit.After;
-import org.junit.Test;
-=======
->>>>>>> 4f3a9c0b
 
 import org.apache.cassandra.SchemaLoader;
 import org.apache.cassandra.Util;
+import org.apache.cassandra.config.KSMetaData;
 import org.apache.cassandra.db.ColumnFamilyStore;
 import org.apache.cassandra.db.DecoratedKey;
 import org.apache.cassandra.db.Keyspace;
@@ -48,12 +39,16 @@
 import org.apache.cassandra.dht.BytesToken;
 import org.apache.cassandra.dht.Range;
 import org.apache.cassandra.dht.Token;
+import org.apache.cassandra.exceptions.ConfigurationException;
 import org.apache.cassandra.io.sstable.SSTableIdentityIterator;
 import org.apache.cassandra.io.sstable.SSTableReader;
 import org.apache.cassandra.io.sstable.SSTableScanner;
+import org.apache.cassandra.locator.SimpleStrategy;
 import org.apache.cassandra.service.ActiveRepairService;
 import org.apache.cassandra.utils.ByteBufferUtil;
+
 import org.junit.After;
+import org.junit.BeforeClass;
 import org.junit.Test;
 
 import com.google.common.collect.Iterables;
@@ -85,7 +80,6 @@
     @Test
     public void antiCompactOne() throws InterruptedException, ExecutionException, IOException
     {
-<<<<<<< HEAD
         Keyspace keyspace = Keyspace.open(KEYSPACE1);
         ColumnFamilyStore store = keyspace.getColumnFamilyStore(CF);
         store.disableAutoCompaction();
@@ -102,9 +96,6 @@
             rm.applyUnsafe();
         }
         store.forceBlockingFlush();
-=======
-        ColumnFamilyStore store = prepareColumnFamilyStore();
->>>>>>> 4f3a9c0b
         Collection<SSTableReader> sstables = store.getUnrepairedSSTables();
         assertEquals(store.getSSTables().size(), sstables.size());
         Range<Token> range = new Range<Token>(new BytesToken("0".getBytes()), new BytesToken("4".getBytes()));
@@ -138,7 +129,6 @@
         assertEquals(repairedKeys, 4);
         assertEquals(nonRepairedKeys, 6);
     }
-<<<<<<< HEAD
 
 
     public void generateSStable(ColumnFamilyStore store, String Suffix)
@@ -217,51 +207,29 @@
         }
         assertEquals(repairedKeys, 40);
         assertEquals(nonRepairedKeys, 60);
-=======
-    
+    }
     @Test
     public void shouldSkipAntiCompactionForNonIntersectingRange() throws InterruptedException, ExecutionException, IOException
     {
-        ColumnFamilyStore store = prepareColumnFamilyStore();
+        Keyspace keyspace = Keyspace.open(KEYSPACE1);
+        ColumnFamilyStore store = keyspace.getColumnFamilyStore(CF);
+        store.disableAutoCompaction();
+
+        for (int table = 0; table < 10; table++)
+        {
+            generateSStable(store,Integer.toString(table));
+        }
         Collection<SSTableReader> sstables = store.getUnrepairedSSTables();
         assertEquals(store.getSSTables().size(), sstables.size());
+        
         Range<Token> range = new Range<Token>(new BytesToken("-10".getBytes()), new BytesToken("-1".getBytes()));
         List<Range<Token>> ranges = Arrays.asList(range);
 
         SSTableReader.acquireReferences(sstables);
         CompactionManager.instance.performAnticompaction(store, ranges, sstables, 0);
 
-        assertThat(store.getSSTables().size(), is(1));
+        assertThat(store.getSSTables().size(), is(10));
         assertThat(Iterables.get(store.getSSTables(), 0).isRepaired(), is(false));
     }
 
-    private ColumnFamilyStore prepareColumnFamilyStore()
-    {
-        Keyspace keyspace = Keyspace.open(KEYSPACE1);
-        ColumnFamilyStore store = keyspace.getColumnFamilyStore(CF);
-        store.disableAutoCompaction();
-        long timestamp = System.currentTimeMillis();
-        for (int i = 0; i < 10; i++)
-        {
-            DecoratedKey key = Util.dk(Integer.toString(i));
-            Mutation rm = new Mutation(KEYSPACE1, key.getKey());
-            for (int j = 0; j < 10; j++)
-                rm.add("Standard1", Util.cellname(Integer.toString(j)),
-                       ByteBufferUtil.EMPTY_BYTE_BUFFER,
-                       timestamp,
-                       0);
-            rm.apply();
-        }
-        store.forceBlockingFlush();
-        return store;
-    }
-    
-    @After
-    public void truncateCF()
-    {
-        Keyspace keyspace = Keyspace.open(KEYSPACE1);
-        ColumnFamilyStore store = keyspace.getColumnFamilyStore(CF);
-        store.truncateBlocking();
->>>>>>> 4f3a9c0b
-    }
 }